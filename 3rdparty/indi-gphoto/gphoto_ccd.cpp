--- conflicted
+++ resolved
@@ -502,11 +502,8 @@
             deleteProperty(captureTargetSP.name);
         }
 
-<<<<<<< HEAD
         deleteProperty(TemperatureNP.name);
-=======
         deleteProperty(SDCardImageSP.name);
->>>>>>> da01cac6
 
         HideExtendedOptions();
         //rmTimer(timerID);
