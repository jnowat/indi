﻿/*
    LX200 LX200_OnStep
    Based on LX200 classic, azwing (alain@zwingelstein.org)
    Contributors:
    James Lan https://github.com/james-lan
    Ray Wells https://github.com/blueshawk
    Copyright (C) 2003 Jasem Mutlaq (mutlaqja@ikarustech.com)

    This library is free software; you can redistribute it and/or
    modify it under the terms of the GNU Lesser General Public
    License as published by the Free Software Foundation; either
    version 2.1 of the License, or (at your option) any later version.

    This library is distributed in the hope that it will be useful,
    but WITHOUT ANY WARRANTY; without even the implied warranty of
    MERCHANTABILITY or FITNESS FOR A PARTICULAR PURPOSE.  See the GNU
    Lesser General Public License for more details.

    You should have received a copy of the GNU Lesser General Public
    License along with this library; if not, write to the Free Software
    Foundation, Inc., 51 Franklin Street, Fifth Floor, Boston, MA  02110-1301  USA

*/

#include "lx200_OnStep.h"

#define LIBRARY_TAB  "Library"
#define FIRMWARE_TAB "Firmware data"
#define STATUS_TAB "ONStep Status"

#define ONSTEP_TIMEOUT  3
#define RB_MAX_LEN 64




LX200_OnStep::LX200_OnStep() : LX200Generic(), FI(this)
{
    currentCatalog    = LX200_STAR_C;
    currentSubCatalog = 0;

    setVersion(1, 4);
    
    setLX200Capability(LX200_HAS_TRACKING_FREQ |LX200_HAS_SITES | LX200_HAS_ALIGNMENT_TYPE | LX200_HAS_PULSE_GUIDING | LX200_HAS_PRECISE_TRACKING_FREQ);
    
    SetTelescopeCapability(GetTelescopeCapability() | TELESCOPE_CAN_CONTROL_TRACK | TELESCOPE_HAS_PEC | TELESCOPE_HAS_PIER_SIDE | TELESCOPE_HAS_TRACK_RATE, 4 );
    
    //CAN_ABORT, CAN_GOTO ,CAN_PARK ,CAN_SYNC ,HAS_LOCATION ,HAS_TIME ,HAS_TRACK_MODEAlready inherited from lx200generic,
    // 4 stands for the number of Slewrate Buttons as defined in Inditelescope.cpp
    //setLX200Capability(LX200_HAS_FOCUS | LX200_HAS_TRACKING_FREQ | LX200_HAS_ALIGNMENT_TYPE | LX200_HAS_SITES | LX200_HAS_PULSE_GUIDING);
    //
    // Get generic capabilities but discard the followng:
    // LX200_HAS_FOCUS


    FI::SetCapability(FOCUSER_CAN_ABS_MOVE | FOCUSER_CAN_REL_MOVE | FOCUSER_CAN_ABORT);
    // Unused option: FOCUSER_HAS_VARIABLE_SPEED
}

const char *LX200_OnStep::getDefaultName()
{
    return (const char *)"LX200 OnStep";
}

bool LX200_OnStep::initProperties()
{

    LX200Generic::initProperties();
    FI::initProperties(FOCUS_TAB);
    SetParkDataType(PARK_RA_DEC);
    
    //FocuserInterface
    //Initial, these will be updated later. 
    FocusRelPosN[0].min   = 0.;
    FocusRelPosN[0].max   = 30000.;
    FocusRelPosN[0].value = 0;
    FocusRelPosN[0].step  = 10;
    FocusAbsPosN[0].min   = 0.;
    FocusAbsPosN[0].max   = 60000.;
    FocusAbsPosN[0].value = 0;
    FocusAbsPosN[0].step  = 10;
    
    
    
    // ============== MAIN_CONTROL_TAB
    IUFillSwitch(&ReticS[0], "PLUS", "Light", ISS_OFF);
    IUFillSwitch(&ReticS[1], "MOINS", "Dark", ISS_OFF);
    IUFillSwitchVector(&ReticSP, ReticS, 2, getDeviceName(), "RETICULE_BRIGHTNESS", "Reticule +/-", MAIN_CONTROL_TAB, IP_RW, ISR_ATMOST1, 60, IPS_ALERT);

    IUFillSwitch(&OSAlignS[0], "1", "1 Star", ISS_OFF);
    IUFillSwitch(&OSAlignS[1], "2", "2 Stars", ISS_OFF);
    IUFillSwitch(&OSAlignS[2], "3", "3 Stars", ISS_OFF);
    IUFillSwitch(&OSAlignS[3], "4", "Align", ISS_OFF);
    IUFillSwitchVector(&OSAlignSP, OSAlignS, 4, getDeviceName(), "AlignStar", "Align using n stars", MAIN_CONTROL_TAB, IP_RW, ISR_ATMOST1, 0, IPS_IDLE);

    IUFillText(&OSAlignT[0], "OSStarAlign", "Align x Star(s)", "Manual Alignment Process Idle");
    IUFillTextVector(&OSAlignTP, OSAlignT, 1, getDeviceName(), "Align Process", "", MAIN_CONTROL_TAB, IP_RO, 0, IPS_IDLE);

    IUFillNumber(&ElevationLimitN[0], "minAlt", "Elev Min", "%+03f", -90.0, 90.0, 1.0, -30.0);
    IUFillNumber(&ElevationLimitN[1], "maxAlt", "Elev Max", "%+03f", -90.0, 90.0, 1.0, 89.0);
    IUFillNumberVector(&ElevationLimitNP, ElevationLimitN, 2, getDeviceName(), "Slew elevation Limit", "", MAIN_CONTROL_TAB, IP_RW, 0, IPS_IDLE);

    IUFillText(&ObjectInfoT[0], "Info", "", "");
    IUFillTextVector(&ObjectInfoTP, ObjectInfoT, 1, getDeviceName(), "Object Info", "", MAIN_CONTROL_TAB, IP_RO, 0, IPS_IDLE);

    // ============== CONNECTION_TAB

    // ============== OPTION_TAB
    IUFillNumber(&BacklashN[0], "Backlash DEC", "DE", "%g", 0, 999, 1, 15);
    IUFillNumber(&BacklashN[1], "Backlash RA", "RA", "%g", 0, 999, 1, 15);
    IUFillNumberVector(&BacklashNP, BacklashN, 2, getDeviceName(), "Backlash", "", MOTION_TAB, IP_RW, 0,IPS_IDLE);

    // ============== MOTION_CONTROL_TAB

    IUFillNumber(&MaxSlewRateN[0], "maxSlew", "Rate", "%g", 1.0, 9.0, 1.0, 5.0);    //2.0, 9.0, 1.0, 9.0
    IUFillNumberVector(&MaxSlewRateNP, MaxSlewRateN, 1, getDeviceName(), "Max slew Rate", "", MOTION_TAB, IP_RW, 0,IPS_IDLE);

    IUFillSwitch(&TrackCompS[0], "1", "Full Compensation", ISS_OFF);
    IUFillSwitch(&TrackCompS[1], "2", "Refraction", ISS_OFF);
    IUFillSwitch(&TrackCompS[2], "3", "Off", ISS_OFF);
    IUFillSwitchVector(&TrackCompSP, TrackCompS, 3, getDeviceName(), "Compensation", "Compensation Tracking", MOTION_TAB, IP_RW, ISR_1OFMANY, 0, IPS_IDLE);

    // ============== SITE_MANAGEMENT_TAB
    IUFillSwitch(&SetHomeS[0], "COLD_START", "Cold Start", ISS_OFF);
    IUFillSwitch(&SetHomeS[1], "WARM_START", "Init Home", ISS_OFF);
    IUFillSwitchVector(&SetHomeSP, SetHomeS, 2, getDeviceName(), "HOME_INIT", "Homing", SITE_TAB, IP_RW, ISR_ATMOST1, 60, IPS_ALERT);

    // ============== GUIDE_TAB

    // ============== FOCUSER_TAB
    // Focuser 1
    IUFillSwitch(&OSFocus1MotionS[2], "Focus1_Stop", "Stop", ISS_OFF);
    IUFillSwitchVector(&OSFocus1MotionSP, OSFocus1MotionS, 3, getDeviceName(), "Foc1Mot", "Foc 1 Motion", FOCUS_TAB, IP_RW, ISR_ATMOST1, 0, IPS_IDLE);

    //TODO: Rename
    IUFillSwitch(&OSFocus1RateS[0], "Focus1_0", "Zero", ISS_OFF);
    IUFillSwitch(&OSFocus1RateS[1], "Focus1_2", "Mid", ISS_OFF);
//     IUFillSwitch(&OSFocus1RateS[2], "Focus1_3", "max", ISS_OFF);
    IUFillSwitchVector(&OSFocus1RateSP, OSFocus1RateS, 2, getDeviceName(), "Foc1Rate", "Initialize", FOCUS_TAB, IP_RW, ISR_ATMOST1, 0, IPS_IDLE);

    
    // Focuser 2
    //IUFillSwitch(&OSFocus2SelS[0], "Focus2_Sel1", "Foc 1", ISS_OFF);
    //IUFillSwitch(&OSFocus2SelS[1], "Focus2_Sel2", "Foc 2", ISS_OFF);
    //IUFillSwitchVector(&OSFocus2SelSP, OSFocus2SelS, 2, getDeviceName(), "Foc2Sel", "Foc 2", FOCUS_TAB, IP_RW, ISR_ATMOST1, 0, IPS_IDLE);

    IUFillSwitch(&OSFocus2MotionS[0], "Focus2_In", "In", ISS_OFF);
    IUFillSwitch(&OSFocus2MotionS[1], "Focus2_Out", "Out", ISS_OFF);
    IUFillSwitch(&OSFocus2MotionS[2], "Focus2_Stop", "Stop", ISS_OFF);
    IUFillSwitchVector(&OSFocus2MotionSP, OSFocus2MotionS, 3, getDeviceName(), "Foc2Mot", "Foc 2 Motion", FOCUS_TAB, IP_RW, ISR_ATMOST1, 0, IPS_IDLE);

    IUFillSwitch(&OSFocus2RateS[0], "Focus2_1", "min", ISS_OFF);
    IUFillSwitch(&OSFocus2RateS[1], "Focus2_2", "0.01", ISS_OFF);
    IUFillSwitch(&OSFocus2RateS[2], "Focus2_3", "0.1", ISS_OFF);
    IUFillSwitch(&OSFocus2RateS[3], "Focus2_4", "1", ISS_OFF);
    IUFillSwitchVector(&OSFocus2RateSP, OSFocus2RateS, 4, getDeviceName(), "Foc2Rate", "Foc 2 Rates", FOCUS_TAB, IP_RW, ISR_ATMOST1, 0, IPS_IDLE);

    IUFillNumber(&OSFocus2TargN[0], "FocusTarget2", "Abs Pos", "%g", -25000, 25000, 1, 0);
    IUFillNumberVector(&OSFocus2TargNP, OSFocus2TargN, 1, getDeviceName(), "Foc2Targ", "Foc 2 Target", FOCUS_TAB, IP_RW, 0,IPS_IDLE);

    // ============== FIRMWARE_TAB
    IUFillText(&VersionT[0], "Date", "", "");
    IUFillText(&VersionT[1], "Time", "", "");
    IUFillText(&VersionT[2], "Number", "", "");
    IUFillText(&VersionT[3], "Name", "", "");
    IUFillTextVector(&VersionTP, VersionT, 4, getDeviceName(), "Firmware Info", "", FIRMWARE_TAB, IP_RO, 0, IPS_IDLE);

    // ============== LIBRARY_TAB
    IUFillSwitch(&StarCatalogS[0], "Star", "", ISS_ON);
    IUFillSwitch(&StarCatalogS[1], "SAO", "", ISS_OFF);
    IUFillSwitch(&StarCatalogS[2], "GCVS", "", ISS_OFF);
    IUFillSwitchVector(&StarCatalogSP, StarCatalogS, 3, getDeviceName(), "Star Catalogs", "", LIBRARY_TAB, IP_RW, ISR_1OFMANY, 0, IPS_IDLE);

    IUFillSwitch(&DeepSkyCatalogS[0], "NGC", "", ISS_ON);
    IUFillSwitch(&DeepSkyCatalogS[1], "IC", "", ISS_OFF);
    IUFillSwitch(&DeepSkyCatalogS[2], "UGC", "", ISS_OFF);
    IUFillSwitch(&DeepSkyCatalogS[3], "Caldwell", "", ISS_OFF);
    IUFillSwitch(&DeepSkyCatalogS[4], "Arp", "", ISS_OFF);
    IUFillSwitch(&DeepSkyCatalogS[5], "Abell", "", ISS_OFF);
    IUFillSwitch(&DeepSkyCatalogS[6], "Messier", "", ISS_OFF);
    IUFillSwitchVector(&DeepSkyCatalogSP, DeepSkyCatalogS, 7, getDeviceName(), "Deep Sky Catalogs", "", LIBRARY_TAB, IP_RW, ISR_1OFMANY, 0, IPS_IDLE);

    IUFillSwitch(&SolarS[0], "Select", "Select item", ISS_ON);
    IUFillSwitch(&SolarS[1], "1", "Mercury", ISS_OFF);
    IUFillSwitch(&SolarS[2], "2", "Venus", ISS_OFF);
    IUFillSwitch(&SolarS[3], "3", "Moon", ISS_OFF);
    IUFillSwitch(&SolarS[4], "4", "Mars", ISS_OFF);
    IUFillSwitch(&SolarS[5], "5", "Jupiter", ISS_OFF);
    IUFillSwitch(&SolarS[6], "6", "Saturn", ISS_OFF);
    IUFillSwitch(&SolarS[7], "7", "Uranus", ISS_OFF);
    IUFillSwitch(&SolarS[8], "8", "Neptune", ISS_OFF);
    IUFillSwitch(&SolarS[9], "9", "Pluto", ISS_OFF);
    IUFillSwitchVector(&SolarSP, SolarS, 10, getDeviceName(), "SOLAR_SYSTEM", "Solar System", LIBRARY_TAB, IP_RW, ISR_1OFMANY, 0, IPS_IDLE);

    IUFillNumber(&ObjectNoN[0], "ObjectN", "Number", "%+03f", 1.0, 1000.0, 1.0, 0);
    IUFillNumberVector(&ObjectNoNP, ObjectNoN, 1, getDeviceName(), "Object Number", "", LIBRARY_TAB, IP_RW, 0, IPS_IDLE);

    // ============== STATUS_TAB
    IUFillText(&OnstepStat[0], ":GU# return", "", "");
    IUFillText(&OnstepStat[1], "Tracking", "", "");
    IUFillText(&OnstepStat[2], "Refractoring", "", "");
    IUFillText(&OnstepStat[3], "Park", "", "");
    IUFillText(&OnstepStat[4], "Pec", "", "");
    IUFillText(&OnstepStat[5], "TimeSync", "", "");
    IUFillText(&OnstepStat[6], "Mount Type", "", "");
    IUFillText(&OnstepStat[7], "Error", "", "");
    IUFillTextVector(&OnstepStatTP, OnstepStat, 8, getDeviceName(), "OnStep Status", "", STATUS_TAB, IP_RO, 0, IPS_IDLE);

    return true;
}

void LX200_OnStep::ISGetProperties(const char *dev)
{
    if (dev != nullptr && strcmp(dev, getDeviceName()) != 0) return;
    LX200Generic::ISGetProperties(dev);
}

bool LX200_OnStep::updateProperties()
{
    LX200Generic::updateProperties();
    FI::updateProperties();

    if (isConnected())
    {
        // Firstinitialize some variables
        // keep sorted by TABs is easier
        // Main Control
        defineSwitch(&ReticSP);
        defineSwitch(&OSAlignSP);
        defineText(&OSAlignTP);
        defineNumber(&ElevationLimitNP);
        defineText(&ObjectInfoTP);

        // Connection

        // Options

        // Motion Control
        defineNumber(&MaxSlewRateNP);
        defineSwitch(&TrackCompSP);
        defineNumber(&BacklashNP);

        // Site Management
        defineSwitch(&ParkOptionSP);
        defineSwitch(&SetHomeSP);

        // Guide

        // Focuser

        // Focuser 1

//         if (!sendOnStepCommand(":FA#"))  // do we have a Focuser 1
//         {
            OSFocuser1 = true;
            //defineSwitch(&OSFocus1SelSP);
//             defineSwitch(&OSFocus1MotionSP);
            defineSwitch(&OSFocus1RateSP);
//             defineNumber(&OSFocus1TargNP);
// 	    defineNumber(&OSFocus1TargRelNP);

//         }
        // Focuser 2
        if (!sendOnStepCommand(":fA#"))  // Do we have a Focuser 2
        {
            OSFocuser2 = true;
            //defineSwitch(&OSFocus2SelSP);
            defineSwitch(&OSFocus2MotionSP);
            defineSwitch(&OSFocus2RateSP);
            defineNumber(&OSFocus2TargNP);
        }

        // Firmware Data
        defineText(&VersionTP);

        // Library
        defineSwitch(&SolarSP);
        defineSwitch(&StarCatalogSP);
        defineSwitch(&DeepSkyCatalogSP);
        defineNumber(&ObjectNoNP);

        // OnStep Status
        defineText(&OnstepStatTP);

        if (InitPark())
        {
            // If loading parking data is successful, we just set the default parking values.
            SetAxis1ParkDefault(LocationN[LOCATION_LATITUDE].value >= 0 ? 0 : 180);
            SetAxis2ParkDefault(LocationN[LOCATION_LATITUDE].value);
        }
        else
        {
            // Otherwise, we set all parking data to default in case no parking data is found.
            SetAxis1Park(LocationN[LOCATION_LATITUDE].value >= 0 ? 0 : 180);
            SetAxis1ParkDefault(LocationN[LOCATION_LATITUDE].value);

            SetAxis1ParkDefault(LocationN[LOCATION_LATITUDE].value >= 0 ? 0 : 180);
            SetAxis2ParkDefault(LocationN[LOCATION_LATITUDE].value);
         }

         double longitude=-1000, latitude=-1000;
         // Get value from config file if it exists.
         IUGetConfigNumber(getDeviceName(), "GEOGRAPHIC_COORD", "LONG", &longitude);
         IUGetConfigNumber(getDeviceName(), "GEOGRAPHIC_COORD", "LAT", &latitude);
         if (longitude != -1000 && latitude != -1000)
         {
             updateLocation(latitude, longitude, 0);
         }
    }
    else
    {
        // keep sorted by TABs is easier
        // Main Control
        deleteProperty(ReticSP.name);
        deleteProperty(OSAlignSP.name);
        deleteProperty(OSAlignTP.name);
        deleteProperty(ElevationLimitNP.name);
        // Connection

        // Options

        // Motion Control
        deleteProperty(MaxSlewRateNP.name);
        deleteProperty(TrackCompSP.name);
        deleteProperty(BacklashNP.name);

        // Site Management
        deleteProperty(ParkOptionSP.name);
        deleteProperty(SetHomeSP.name);
        // Guide

        // Focuser
        // Focuser 1
        //deleteProperty(OSFocus1SelSP.name);
        deleteProperty(OSFocus1MotionSP.name);
        deleteProperty(OSFocus1RateSP.name);
        deleteProperty(OSFocus1TargNP.name);
	deleteProperty(OSFocus1TargRelNP.name);
        // Focuser 2
        //deleteProperty(OSFocus2SelSP.name);
        deleteProperty(OSFocus2MotionSP.name);
        deleteProperty(OSFocus2RateSP.name);
        deleteProperty(OSFocus2TargNP.name);

        // Firmware Data
        deleteProperty(VersionTP.name);
        // Library
        deleteProperty(ObjectInfoTP.name);
        deleteProperty(SolarSP.name);
        deleteProperty(StarCatalogSP.name);
        deleteProperty(DeepSkyCatalogSP.name);
        deleteProperty(ObjectNoNP.name);

        // OnStep Status
        deleteProperty(OnstepStatTP.name);
    }
    return true;
}

bool LX200_OnStep::ISNewNumber(const char *dev, const char *name, double values[], char *names[], int n)
{
    if (dev != nullptr && strcmp(dev, getDeviceName()) == 0)
    {
	if (strstr(name, "FOCUS_"))
		    return FI::processNumber(dev, name, values, names, n);
        if (!strcmp(name, ObjectNoNP.name))
        {
            char object_name[256];

            if (selectCatalogObject(PortFD, currentCatalog, (int)values[0]) < 0)
            {
                ObjectNoNP.s = IPS_ALERT;
                IDSetNumber(&ObjectNoNP, "Failed to select catalog object.");
                return false;
            }

            getLX200RA(PortFD, &targetRA);
            getLX200DEC(PortFD, &targetDEC);

            ObjectNoNP.s = IPS_OK;
            IDSetNumber(&ObjectNoNP, "Object updated.");

            if (getObjectInfo(PortFD, object_name) < 0)
                IDMessage(getDeviceName(), "Getting object info failed.");
            else
            {
                IUSaveText(&ObjectInfoTP.tp[0], object_name);
                IDSetText(&ObjectInfoTP, nullptr);
            }
            Goto(targetRA, targetDEC);
            return true;
        }

        if (!strcmp(name, MaxSlewRateNP.name))      // Tested
        {
            int ret;
            char cmd[4];
            snprintf(cmd, 4, ":R%d#", (int)values[0]);
            ret = sendOnStepCommandBlind(cmd);

            //if (setMaxSlewRate(PortFD, (int)values[0]) < 0) //(int) MaxSlewRateN[0].value
            if (ret == -1)
            {
                LOGF_DEBUG("Pas OK Return value =%d", ret);
                LOGF_DEBUG("Setting Max Slew Rate to %f\n", values[0]);
                MaxSlewRateNP.s = IPS_ALERT;
                IDSetNumber(&MaxSlewRateNP, "Setting Max Slew Rate Failed");
                return false;
            }
            LOGF_DEBUG("OK Return value =%d", ret);
            MaxSlewRateNP.s           = IPS_OK;
            MaxSlewRateNP.np[0].value = values[0];
            IDSetNumber(&MaxSlewRateNP, "Slewrate set to %04.1f", values[0]);
            return true;
        }

        if (!strcmp(name, BacklashNP.name))      // tested
        {
            char cmd[9];
            int i, nset;
            double bklshdec=0, bklshra=0;

            for (nset = i = 0; i < n; i++)
            {
                INumber *bktp = IUFindNumber(&BacklashNP, names[i]);
                if (bktp == &BacklashN[0])
                {
                    bklshdec = values[i];
                    //LOGF_INFO("===CMD==> Backlash DEC= %f", bklshdec);
                    nset += bklshdec >= 0 && bklshdec <= 999;  //range 0 to 999
                }
                else if (bktp == &BacklashN[1])
                {
                    bklshra = values[i];
                    //LOGF_INFO("===CMD==> Backlash RA= %f", bklshra);
                    nset += bklshra >= 0 && bklshra <= 999;   //range 0 to 999
                }
            }
            if (nset == 2)
            {
                snprintf(cmd, 9, ":$BD%d#", (int)bklshdec);
                if (sendOnStepCommand(cmd))
                {
                    BacklashNP.s = IPS_ALERT;
                    IDSetNumber(&BacklashNP, "Error Backlash DEC limit.");
                }
                usleep(100000); // time for OnStep to respond to previous cmd
                snprintf(cmd, 9, ":$BR%d#", (int)bklshra);
                if (sendOnStepCommand(cmd))
                {
                    BacklashNP.s = IPS_ALERT;
                    IDSetNumber(&BacklashNP, "Error Backlash RA limit.");
                }

                BacklashNP.np[0].value = bklshdec;
                BacklashNP.np[1].value = bklshra;
                BacklashNP.s           = IPS_OK;
                IDSetNumber(&BacklashNP, nullptr);
                return true;
            }
            else
            {
                BacklashNP.s = IPS_ALERT;
                IDSetNumber(&BacklashNP, "Backlash invalid.");
                return false;
            }
        }

        if (!strcmp(name, ElevationLimitNP.name))       // Tested
        {
            // new elevation limits
            double minAlt = 0, maxAlt = 0;
            int i, nset;

            for (nset = i = 0; i < n; i++)
            {
                INumber *altp = IUFindNumber(&ElevationLimitNP, names[i]);
                if (altp == &ElevationLimitN[0])
                {
                    minAlt = values[i];
                    nset += minAlt >= -30.0 && minAlt <= 30.0;  //range -30 to 30
                }
                else if (altp == &ElevationLimitN[1])
                {
                    maxAlt = values[i];
                    nset += maxAlt >= 60.0 && maxAlt <= 90.0;   //range 60 to 90
                }
            }
            if (nset == 2)
            {
                if (setMinElevationLimit(PortFD, (int)minAlt) < 0)
                {
                    ElevationLimitNP.s = IPS_ALERT;
                    IDSetNumber(&ElevationLimitNP, "Error setting min elevation limit.");
                }

                if (setMaxElevationLimit(PortFD, (int)maxAlt) < 0)
                {
                    ElevationLimitNP.s = IPS_ALERT;
                    IDSetNumber(&ElevationLimitNP, "Error setting max elevation limit.");
                    return false;
                }
                ElevationLimitNP.np[0].value = minAlt;
                ElevationLimitNP.np[1].value = maxAlt;
                ElevationLimitNP.s           = IPS_OK;
                IDSetNumber(&ElevationLimitNP, nullptr);
                return true;
            }
            else
            {
                ElevationLimitNP.s = IPS_IDLE;
                IDSetNumber(&ElevationLimitNP, "elevation limit missing or invalid.");
                return false;
            }
        }
    }

    // Focuser
    // Focuser 1 Target Absolute
    if (!strcmp(name, OSFocus1TargNP.name))
    {
	    char cmd[32];
	    
	    if ((values[0] >= -25000) && (values[0] <= 25000))
	    {
		    snprintf(cmd, 15, ":FR%d#", (int)values[0]);
		    sendOnStepCommandBlind(cmd);
		    OSFocus1TargNP.s           = IPS_OK;
		    IDSetNumber(&OSFocus1TargNP, "Focuser 1 position (absolute) moved by %d", (int)values[0]);
		    OSUpdateFocuser();
	    }
	    else
	    {
		    OSFocus1TargNP.s = IPS_ALERT;
		    IDSetNumber(&OSFocus1TargNP, "Setting MFocuser 1 position (absolute) Failed");
	    }
	    return true;
    }
    // Focuser 1 Target Relative
    if (!strcmp(name, OSFocus1TargRelNP.name))
    {
        char cmd[32];

        if ((values[0] >= -5000) && (values[0] <= 5000))
        {
            snprintf(cmd, 15, ":FR%d#", (int)values[0]);
            sendOnStepCommandBlind(cmd);
            OSFocus1TargRelNP.s           = IPS_OK;
            IDSetNumber(&OSFocus1TargRelNP, "Focuser 1 position (relative) moved by %d", (int)values[0]);
	    OSUpdateFocuser();
        }
        else
        {
            OSFocus1TargRelNP.s = IPS_ALERT;
	    IDSetNumber(&OSFocus1TargRelNP, "Setting Focuser 1 position (relative) Failed");
        }
        return true;
    }
    // Focuser 2 Target
    if (!strcmp(name, OSFocus2TargNP.name))
    {
        char cmd[32];

        if ((values[0] >= -25000) && (values[0] <= 25000))
        {
            snprintf(cmd, 15, ":fR%d#", (int)values[0]);
            sendOnStepCommandBlind(cmd);
            OSFocus2TargNP.s           = IPS_OK;
	    IDSetNumber(&OSFocus2TargNP, "Focuser 2 position (relative) moved by %d", (int)values[0]);
	    OSUpdateFocuser();
        }
        else
        {
            OSFocus2TargNP.s = IPS_ALERT;
            IDSetNumber(&OSFocus2TargNP, "Setting Max Slew Rate Failed");
        }
        return true;
    }

    return LX200Generic::ISNewNumber(dev, name, values, names, n);
}

bool LX200_OnStep::ISNewSwitch(const char *dev, const char *name, ISState *states, char *names[], int n)
{
    int index = 0;

    if (dev != nullptr && strcmp(dev, getDeviceName()) == 0)
    {

        // Align Buttons
        if (!strcmp(name, OSAlignSP.name))      // Tested
        {
            if (IUUpdateSwitch(&OSAlignSP, states, names, n) < 0)
                return false;

            index = IUFindOnSwitchIndex(&OSAlignSP);

            if (index == 0)
            {
                if(sendOnStepCommand(":A1#"))
                LOG_DEBUG("1 Star");
                OSAlignOn=true;
            }
            if (index == 1)
            {
                if(sendOnStepCommand(":A2#"))
                LOG_DEBUG("2 Stars");
                OSAlignOn=true;
            }
            if (index == 2)
            {
                if(sendOnStepCommand(":A3#"))
                LOG_DEBUG("3 Stars");
                OSAlignOn=true;
            }
            if (index == 3)
            {
                if(sendOnStepCommand(":A+#"))
                    LOG_DEBUG("Align");
                OSAlignS[3].s=ISS_OFF;
            }
            OSAlignSP.s = IPS_OK;
            IDSetSwitch(&OSAlignSP, nullptr);
        }

        // Reticlue +/- Buttons
        if (!strcmp(name, ReticSP.name))      // Tested
        {
            int ret = 0;

            IUUpdateSwitch(&ReticSP, states, names, n);
            ReticSP.s = IPS_OK;

            if (ReticS[0].s == ISS_ON)
            {
                ret = ReticPlus(PortFD);
                ReticS[0].s=ISS_OFF;
                IDSetSwitch(&ReticSP, "Bright");
            }
            else
            {
                ret = ReticMoins(PortFD);
                ReticS[1].s=ISS_OFF;
                IDSetSwitch(&ReticSP, "Dark");
            }

            IUResetSwitch(&ReticSP);
            IDSetSwitch(&ReticSP, nullptr);
            return true;
        }

        // Homing, Cold and Warm Init
        if (!strcmp(name, SetHomeSP.name))      // Tested
        {
            IUUpdateSwitch(&SetHomeSP, states, names, n);
            SetHomeSP.s = IPS_OK;

            if (SetHomeS[0].s == ISS_ON)
            {
                if(!sendOnStepCommandBlind(":hC#"))
                    return false;
                IDSetSwitch(&SetHomeSP, "Cold Start");
                SetHomeS[0].s = ISS_OFF;
            }
            else
            {
                if(!sendOnStepCommandBlind(":hF#"))
                    return false;
                IDSetSwitch(&SetHomeSP, "Home Init");
                SetHomeS[1].s = ISS_OFF;
            }
            IUResetSwitch(&ReticSP);
            SetHomeSP.s = IPS_IDLE;
            IDSetSwitch(&SetHomeSP, nullptr);
            return true;
        }

        // Tracking Compensation selection
        if (!strcmp(name, TrackCompSP.name))      // Tested
        {
            IUUpdateSwitch(&TrackCompSP, states, names, n);
            TrackCompSP.s = IPS_OK;

            if (TrackCompS[0].s == ISS_ON)
            {
                if (!sendOnStepCommand(":To#"))
                {
                    IDSetSwitch(&TrackCompSP, "Full Compensated Tracking On");
                    return true;
                }
            }
            if (TrackCompS[1].s == ISS_ON)
            {
                if (!sendOnStepCommand(":Tr#"))
                {
                    IDSetSwitch(&TrackCompSP, "Refraction Tracking On");
                    return true;
                }
            }
            if (TrackCompS[2].s == ISS_ON)
            {
                if (!sendOnStepCommand(":Tn#"))
                {
                    IDSetSwitch(&TrackCompSP, "Refraction Tracking Disabled");
                    return true;
                }
            }
            IUResetSwitch(&TrackCompSP);
            TrackCompSP.s = IPS_IDLE;
            IDSetSwitch(&TrackCompSP, nullptr);
            return true;
        }

        // Focuser
        // Focuser 1 Rates
        if (!strcmp(name, OSFocus1RateSP.name))
        {
            char cmd[32];

            if (IUUpdateSwitch(&OSFocus1RateSP, states, names, n) < 0)
                return false;

            index = IUFindOnSwitchIndex(&OSFocus1RateSP);
	    //TODO Rename
            if (index == 0) {
		snprintf(cmd, 5, ":FZ#");
		sendOnStepCommandBlind(cmd);
		OSFocus1RateS[index].s=ISS_OFF;
		OSFocus1RateSP.s = IPS_OK;
		IDSetSwitch(&OSFocus1RateSP, nullptr);    
	    }
	    if (index == 1) {
		    snprintf(cmd, 5, ":FH#");
		    sendOnStepCommandBlind(cmd);
		    OSFocus1RateS[index].s=ISS_OFF;
		    OSFocus1RateSP.s = IPS_OK;
		    IDSetSwitch(&OSFocus1RateSP, nullptr);
	    }
	    // End TODO: Rename
	    
	    
        }


        // Focuser 2 Rates
        if (!strcmp(name, OSFocus2RateSP.name))
        {
            char cmd[32];

            if (IUUpdateSwitch(&OSFocus2RateSP, states, names, n) < 0)
                return false;

            index = IUFindOnSwitchIndex(&OSFocus2RateSP);
            snprintf(cmd, 5, ":F%d#", index+1);
            sendOnStepCommandBlind(cmd);
            OSFocus2RateS[index].s=ISS_OFF;
            OSFocus2RateSP.s = IPS_OK;
            IDSetSwitch(&OSFocus2RateSP, nullptr);
        }
        // Focuser 2 Motion
        if (!strcmp(name, OSFocus2MotionSP.name))
        {
            char cmd[32];

            if (IUUpdateSwitch(&OSFocus2MotionSP, states, names, n) < 0)
                return false;

            index = IUFindOnSwitchIndex(&OSFocus2MotionSP);
            if (index ==0)
            {
                strcpy(cmd, ":f+#");
            }
            if (index ==1)
            {
                strcpy(cmd, ":f-#");
            }
            if (index ==2)
            {
                strcpy(cmd, ":fQ#");
            }
            sendOnStepCommandBlind(cmd);
            usleep(100000); // Pulse 0,1 s
            if(index != 2)
            {
                sendOnStepCommandBlind(":fQ#");
            }
            OSFocus2MotionS[index].s=ISS_OFF;
            OSFocus2MotionSP.s = IPS_OK;
            IDSetSwitch(&OSFocus2MotionSP, nullptr);
        }

        // Star Catalog
        if (!strcmp(name, StarCatalogSP.name))
        {
            IUResetSwitch(&StarCatalogSP);
            IUUpdateSwitch(&StarCatalogSP, states, names, n);
            index = IUFindOnSwitchIndex(&StarCatalogSP);

            currentCatalog = LX200_STAR_C;

            if (selectSubCatalog(PortFD, currentCatalog, index))
            {
                currentSubCatalog = index;
                StarCatalogSP.s   = IPS_OK;
                IDSetSwitch(&StarCatalogSP, nullptr);
                return true;
            }
            else
            {
                StarCatalogSP.s = IPS_IDLE;
                IDSetSwitch(&StarCatalogSP, "Catalog unavailable.");
                return false;
            }
        }

        // Deep sky catalog
        if (!strcmp(name, DeepSkyCatalogSP.name))
        {
            IUResetSwitch(&DeepSkyCatalogSP);
            IUUpdateSwitch(&DeepSkyCatalogSP, states, names, n);
            index = IUFindOnSwitchIndex(&DeepSkyCatalogSP);

            if (index == LX200_MESSIER_C)
            {
                currentCatalog     = index;
                DeepSkyCatalogSP.s = IPS_OK;
                IDSetSwitch(&DeepSkyCatalogSP, nullptr);
            }
            else
                currentCatalog = LX200_DEEPSKY_C;

            if (selectSubCatalog(PortFD, currentCatalog, index))
            {
                currentSubCatalog  = index;
                DeepSkyCatalogSP.s = IPS_OK;
                IDSetSwitch(&DeepSkyCatalogSP, nullptr);
            }
            else
            {
                DeepSkyCatalogSP.s = IPS_IDLE;
                IDSetSwitch(&DeepSkyCatalogSP, "Catalog unavailable");
                return false;
            }

            return true;
        }

        // Solar system
        if (!strcmp(name, SolarSP.name))
        {
            if (IUUpdateSwitch(&SolarSP, states, names, n) < 0)
                return false;

            index = IUFindOnSwitchIndex(&SolarSP);

            // We ignore the first option : "Select item"
            if (index == 0)
            {
                SolarSP.s = IPS_IDLE;
                IDSetSwitch(&SolarSP, nullptr);
                return true;
            }

            selectSubCatalog(PortFD, LX200_STAR_C, LX200_STAR);
            selectCatalogObject(PortFD, LX200_STAR_C, index + 900);

            ObjectNoNP.s = IPS_OK;
            SolarSP.s    = IPS_OK;

            getObjectInfo(PortFD, ObjectInfoTP.tp[0].text);
            IDSetNumber(&ObjectNoNP, "Object updated.");
            IDSetSwitch(&SolarSP, nullptr);

            if (currentCatalog == LX200_STAR_C || currentCatalog == LX200_DEEPSKY_C)
                selectSubCatalog(PortFD, currentCatalog, currentSubCatalog);

            getObjectRA(PortFD, &targetRA);
            getObjectDEC(PortFD, &targetDEC);

            Goto(targetRA, targetDEC);
             return true;
        }
        if (strstr(name, "FOCUS"))
	{
		return FI::processSwitch(dev, name, states, names, n);
	}
	
    }

    return LX200Generic::ISNewSwitch(dev, name, states, names, n);
}

void LX200_OnStep::getBasicData()
{
    // process parent
    LX200Generic::getBasicData();

    if (!isSimulation())
    {
        char buffer[128];
        getVersionDate(PortFD, buffer);
        IUSaveText(&VersionT[0], buffer);
        getVersionTime(PortFD, buffer);
        IUSaveText(&VersionT[1], buffer);
        getVersionNumber(PortFD, buffer);
        IUSaveText(&VersionT[2], buffer);
        getProductName(PortFD, buffer);
        IUSaveText(&VersionT[3], buffer);

        IDSetText(&VersionTP, nullptr);

            if (InitPark())
            {
                // If loading parking data is successful, we just set the default parking values.
                LOG_INFO("=============== Parkdata loaded");
                //SetAxis1ParkDefault(currentRA);
                //SetAxis2ParkDefault(currentDEC);
            }
            else
            {
                // Otherwise, we set all parking data to default in case no parking data is found.
                LOG_INFO("=============== Parkdata Load Failed");
                //SetAxis1Park(currentRA);
                //SetAxis2Park(currentDEC);
                //SetAxis1ParkDefault(currentRA);
                //SetAxis2ParkDefault(currentDEC);
            }
    }
}

//======================== Parking =======================
bool LX200_OnStep::SetCurrentPark()      // Tested
{
    char response[32];

    if(!getCommandString(PortFD, response, ":hQ#"))
        {
            LOGF_WARN("===CMD==> Set Park Pos %s", response);
            return false;
        }
    SetAxis1Park(currentRA);
    SetAxis2Park(currentDEC);
    LOG_WARN("Park Value set to current postion");
    return true;
}

bool LX200_OnStep::SetDefaultPark()      // Tested
{
    IDMessage(getDeviceName(), "Setting Park Data to Default.");
    SetAxis1Park(20);
    SetAxis2Park(80);
    LOG_WARN("Park Position set to Default value, 20/80");
    return true;
}

bool LX200_OnStep::UnPark()      // Tested
{
    char response[32];

    if (!isSimulation())
    {
        if(!getCommandString(PortFD, response, ":hR#"))
        {
            return false;
        }
     }
    return true;
}

bool LX200_OnStep::Park()      // Tested
{
    if (!isSimulation())
    {
        // If scope is moving, let's stop it first.
        if (EqNP.s == IPS_BUSY)
        {
            if (!isSimulation() && abortSlew(PortFD) < 0)
            {
<<<<<<< HEAD
		    Telescope::AbortSP.s = IPS_ALERT;
		    IDSetSwitch(&(Telescope::AbortSP), "Abort slew failed.");
=======
                Telescope::AbortSP.s = IPS_ALERT;
                IDSetSwitch(&(Telescope::AbortSP), "Abort slew failed.");
>>>>>>> bc7e2616
                return false;
            }
            Telescope::AbortSP.s = IPS_OK;
            EqNP.s    = IPS_IDLE;
<<<<<<< HEAD
	    IDSetSwitch(&(Telescope::AbortSP), "Slew aborted.");
=======
            IDSetSwitch(&(Telescope::AbortSP), "Slew aborted.");
>>>>>>> bc7e2616
            IDSetNumber(&EqNP, nullptr);

            if (MovementNSSP.s == IPS_BUSY || MovementWESP.s == IPS_BUSY)
            {
                MovementNSSP.s = MovementWESP.s = IPS_IDLE;
                EqNP.s                          = IPS_IDLE;
                IUResetSwitch(&MovementNSSP);
                IUResetSwitch(&MovementWESP);

                IDSetSwitch(&MovementNSSP, nullptr);
                IDSetSwitch(&MovementWESP, nullptr);
            }
        }
        if (!isSimulation() && slewToPark(PortFD) < 0)
        {
            ParkSP.s = IPS_ALERT;
            IDSetSwitch(&ParkSP, "Parking Failed.");
            return false;
        }
    }
    ParkSP.s   = IPS_BUSY;
    return true;
}

// Periodically Polls OnStep Parameter from controller
bool LX200_OnStep::ReadScopeStatus()      // Tested
{
    char OSbacklashDEC[5];
    char OSbacklashRA[5];
    Errors Lasterror = ERR_NONE;

    if (isSimulation()) //if Simulation is selected
    {
        mountSim();
        return true;
    }

    if (getLX200RA(PortFD, &currentRA) < 0 || getLX200DEC(PortFD, &currentDEC) < 0) // Update actual position
    {
        EqNP.s = IPS_ALERT;
        IDSetNumber(&EqNP, "Error reading RA/DEC.");
        return false;
    }

    NewRaDec(currentRA, currentDEC);    // Update Scope Position

    getCommandString(PortFD,OSStat,":GU#"); // :GU# returns a string containg controller status
    if (strcmp(OSStat,OldOSStat) != 0)  //if status changed
    {
    // ============= Telescope Status
    strcpy(OldOSStat ,OSStat);

    IUSaveText(&OnstepStat[0],OSStat);
    if (strstr(OSStat,"n") && strstr(OSStat,"N")) {IUSaveText(&OnstepStat[1],"Tracking Off"); }
    if (strstr(OSStat,"n") && !strstr(OSStat,"N"))
    {
        IUSaveText(&OnstepStat[1],"Sleewing");
        TrackState=SCOPE_SLEWING;
    }
    if (strstr(OSStat,"N") && !strstr(OSStat,"n"))
    {
        IUSaveText(&OnstepStat[1],"Tracking");
        TrackState=SCOPE_TRACKING;
    }

    // ============= Refractoring
    if (strstr(OSStat,"r")) {IUSaveText(&OnstepStat[2],"Refractoring On"); }
    if (strstr(OSStat,"s")) {IUSaveText(&OnstepStat[2],"Refractoring Off"); }
    if (strstr(OSStat,"r") && strstr(OSStat,"t")) {IUSaveText(&OnstepStat[2],"Full Comp"); }
    if (strstr(OSStat,"r") && !strstr(OSStat,"t")) { IUSaveText(&OnstepStat[2],"Refractory Comp"); }

    // ============= Parkstatus
    if(FirstRead)   // it is the first time I read the status so I need to update
    {
        if (strstr(OSStat,"P"))
        {
            TrackState=SCOPE_PARKED;
            SetParked(true);
            IUSaveText(&OnstepStat[3],"Parked");
         }
        if (strstr(OSStat,"F"))
        {
            TrackState=SCOPE_IDLE;
            SetParked(false);
            IUSaveText(&OnstepStat[3],"Parking Failed");
        }
        if (strstr(OSStat,"I"))
        {
            TrackState=SCOPE_PARKING;
            SetParked(false);
            IUSaveText(&OnstepStat[3],"Park in Progress");
        }
        if (strstr(OSStat,"p"))
        {
            TrackState=SCOPE_IDLE;
            SetParked(false);
            IUSaveText(&OnstepStat[3],"UnParked");
        }
    FirstRead=false;
    }
    else
    {
        if (!isParked())
        {
            if(strstr(OSStat,"P"))
            {
                TrackState=SCOPE_PARKED;
                SetParked(true);
                IUSaveText(&OnstepStat[3],"Parked");
                //LOG_INFO("OnStep Parking Succeded");
            }
            if (strstr(OSStat,"I"))
            {
                TrackState=SCOPE_PARKING;
                SetParked(false);
                IUSaveText(&OnstepStat[3],"Park in Progress");
                LOG_INFO("OnStep Parking in Progress...");
            }
        }
        if (isParked())
        {
            if (strstr(OSStat,"F"))
            {
                TrackState=SCOPE_IDLE;
                SetParked(false);
                IUSaveText(&OnstepStat[3],"Parking Failed");
                LOG_ERROR("OnStep Parking failed, need to re Init OnStep at home");
            }
            if (strstr(OSStat,"p"))
            {
                //TrackState=SCOPE_IDLE;
                SetParked(false);
                IUSaveText(&OnstepStat[3],"UnParked");
                //LOG_INFO("OnStep Unparked...");
            }
        }
    }

      
    //if (strstr(OSStat,"H")) { IUSaveText(&OnstepStat[3],"At Home"); }
    if (strstr(OSStat,"H") && strstr(OSStat,"P"))
    {
        IUSaveText(&OnstepStat[3],"At Home and Parked");
    }
    if (strstr(OSStat,"H") && strstr(OSStat,"p"))
    {
        IUSaveText(&OnstepStat[3],"At Home and UnParked");
    }
    if (strstr(OSStat,"W")) { IUSaveText(&OnstepStat[3],"Waiting at Home"); }

    // ============= Pec Status
    if (!strstr(OSStat,"R") && !strstr(OSStat,"W")) { IUSaveText(&OnstepStat[4],"N/A"); }
    if (strstr(OSStat,"R")) { IUSaveText(&OnstepStat[4],"Recorded"); }
    if (strstr(OSStat,"W")) { IUSaveText(&OnstepStat[4],"Autorecord"); }

    // ============= Time Sync Status
    if (!strstr(OSStat,"S")) { IUSaveText(&OnstepStat[5],"N/A"); }
    if (strstr(OSStat,"S")) { IUSaveText(&OnstepStat[5],"PPS / GPS Sync Ok"); }

    // ============= Mount Types
    if (strstr(OSStat,"E")) { IUSaveText(&OnstepStat[6],"German Mount"); }
    if (strstr(OSStat,"K")) { IUSaveText(&OnstepStat[6],"Fork Mount"); }
    if (strstr(OSStat,"k")) { IUSaveText(&OnstepStat[6],"Fork Alt Mount"); }
    if (strstr(OSStat,"A")) { IUSaveText(&OnstepStat[6],"AltAZ Mount"); }

    // ============= Error Code
    Lasterror=(Errors)(OSStat[strlen(OSStat)-1]-'0');
    if (Lasterror==ERR_NONE) { IUSaveText(&OnstepStat[7],"None"); }
    if (Lasterror==ERR_MOTOR_FAULT) { IUSaveText(&OnstepStat[7],"Motor Fault"); }
    if (Lasterror==ERR_ALT) { IUSaveText(&OnstepStat[7],"Altitude Min/Max"); }
    if (Lasterror==ERR_LIMIT_SENSE) { IUSaveText(&OnstepStat[7],"Limit Sense"); }
    if (Lasterror==ERR_DEC) { IUSaveText(&OnstepStat[7],"Dec Limit Exceeded"); }
    if (Lasterror==ERR_AZM) { IUSaveText(&OnstepStat[7],"Azm Limit Exceeded"); }
    if (Lasterror==ERR_UNDER_POLE) { IUSaveText(&OnstepStat[7],"Under Pole Limit Exceeded"); }
    if (Lasterror==ERR_MERIDIAN) { IUSaveText(&OnstepStat[7],"Meridian Limit (W) Exceeded"); }
    if (Lasterror==ERR_SYNC) { IUSaveText(&OnstepStat[7],"Sync. ignored >30&deg;"); }
    }

    // Get actual Pier Side
    getCommandString(PortFD,OSPier,":Gm#");
    if (strcmp(OSPier, OldOSPier) !=0)  // any change ?
    {
        strcpy(OldOSPier, OSPier);
        switch(OSPier[0])
        {
        case 'E':
            setPierSide(PIER_EAST);
        break;

        case 'W':
            setPierSide(PIER_WEST);
        break;

        case 'N':
            setPierSide(PIER_UNKNOWN);
        break;

        case '?':
            setPierSide(PIER_UNKNOWN);
        break;
        }
    }

    //========== Get actual Backlash values
    getCommandString(PortFD,OSbacklashDEC, ":%BD#");
    getCommandString(PortFD,OSbacklashRA, ":%BR#");
    BacklashNP.np[0].value = atof(OSbacklashDEC);
    BacklashNP.np[1].value = atof(OSbacklashRA);
    IDSetNumber(&BacklashNP, nullptr);

    // Update OnStep Status TAB
    IDSetText(&OnstepStatTP, "==> Update OnsTep Status");
    if (OSAlignOn)  //don't Poll if no Aligning
    {
        if(!GetAlignStatus()) LOG_WARN("Fail Align Command");
    }
    OSUpdateFocuser();  // Update Focuser Position
    return true;
}


bool LX200_OnStep::SetTrackEnabled(bool enabled) //track On/Off events handled by inditelescope       Tested
{
    char response[32];

    if (enabled)
    {
        if(!getCommandString(PortFD, response, ":Te#"))
        {
            LOGF_ERROR("===CMD==> Track On %s", response);
            return false;
        }
    }
    else
    {
    if(!getCommandString(PortFD, response, ":Td#"))
        {
            LOGF_ERROR("===CMD==> Track Off %s", response);
            return false;
        }
    }
    return true;
}

bool LX200_OnStep::setLocalDate(uint8_t days, uint8_t months, uint16_t years)      // Tested
{
    years = years % 100;
    char cmd[32];

    snprintf(cmd, 32, ":SC%02d/%02d/%02d#", months, days, years);

    if (!sendOnStepCommand(cmd)) return true;
    return false;
}

bool LX200_OnStep::sendOnStepCommandBlind(const char *cmd)
{
    int error_type;
    int nbytes_write = 0;

    DEBUGF(DBG_SCOPE, "CMD <%s>", cmd);

    tcflush(PortFD, TCIFLUSH);

    if ((error_type = tty_write_string(PortFD, cmd, &nbytes_write)) != TTY_OK)
        return error_type;

    return 1;
}

bool LX200_OnStep::sendOnStepCommand(const char *cmd)      // Tested
{
    char response[1];
    int error_type;
    int nbytes_write = 0, nbytes_read = 0;

    DEBUGF(DBG_SCOPE, "CMD <%s>", cmd);

    tcflush(PortFD, TCIFLUSH);

    if ((error_type = tty_write_string(PortFD, cmd, &nbytes_write)) != TTY_OK)
        return error_type;

    error_type = tty_read(PortFD, response, 1, ONSTEP_TIMEOUT, &nbytes_read);

    tcflush(PortFD, TCIFLUSH);

    if (nbytes_read < 1)
    {
        LOG_ERROR("Unable to parse response.");
        return error_type;
    }

    return (response[0] == '0');
}

bool LX200_OnStep::updateLocation(double latitude, double longitude, double elevation)      // Tested
{
    INDI_UNUSED(elevation);

    if (isSimulation())
        return true;

    double onstep_long = 360 - longitude ;
	while (onstep_long < 0)
        onstep_long += 360;
	while (onstep_long > 360)
		onstep_long -= 360;

    if (!isSimulation() && setSiteLongitude(PortFD, onstep_long) < 0)
    {
        LOG_ERROR("Error setting site longitude coordinates");
        return false;
    }

    if (!isSimulation() && setSiteLatitude(PortFD, latitude) < 0)
    {
        LOG_ERROR("Error setting site latitude coordinates");
        return false;
    }

    char l[32]={0}, L[32]={0};
    fs_sexa(l, latitude, 3, 3600);
    fs_sexa(L, longitude, 4, 3600);

    LOGF_INFO("Site location updated to Lat %.32s - Long %.32s", l, L);

    return true;
}

int LX200_OnStep::setMaxElevationLimit(int fd, int max)   // According to standard command is :SoDD*#       Tested
{
    LOGF_INFO("<%s>", __FUNCTION__);

    char read_buffer[RB_MAX_LEN]={0};

    snprintf(read_buffer, sizeof(read_buffer), ":So%02d#", max);

    return (setStandardProcedure(fd, read_buffer));
}

int LX200_OnStep::setSiteLongitude(int fd, double Long)
{
    //DEBUGFDEVICE(lx200Name, DBG_SCOPE, "<%s>", __FUNCTION__);
    int d, m, s;
    char read_buffer[32];

    getSexComponents(Long, &d, &m, &s);

    snprintf(read_buffer, sizeof(read_buffer), ":Sg%.03d:%02d#", d, m);

    return (setStandardProcedure(fd, read_buffer));
}

bool LX200_OnStep::GetAlignStatus()
{
    char msg[40];
    int mx_stars, act_star, nb_stars;

    if(getCommandString(PortFD, OSAlignStat, ":A?#"))
    {
        LOGF_INFO("Align Status response Error, response = %s>", OSAlignStat);
        return false;
    }
    if(strcmp(OSAlignStat, oldOSAlignStat) != 0)    //no change
    {
        strcpy(oldOSAlignStat, OSAlignStat);
        mx_stars = OSAlignStat[0] - '0';
        act_star = OSAlignStat[1] - '0';
        nb_stars = OSAlignStat[2] - '0';

        //LOGF_INFO("Response = %s>", OSAlignStat);
        if (nb_stars !=0)
        {
            if (act_star <= nb_stars)
            {
                snprintf(msg, sizeof(msg), "%s Manual Align: Star %d/%d", OSAlignStat, act_star, nb_stars );
                IUSaveText(&OSAlignT[0],msg);
                OSAlignProcess=true;
            }
            if (act_star > nb_stars)
            {
                snprintf(msg, sizeof(msg), "Manual Align: Completed");
                OSAlignOn=false;
                IUSaveText(&OSAlignT[0],msg);
            }
        }
        else
        {
            snprintf(msg, sizeof(msg), "Manual Align: Idle");
            OSAlignProcess=false;
            IUSaveText(&OSAlignT[0],msg);
        }
    IDSetText(&OSAlignTP, "Alignment Star reached, apply corrections and validate");
    }
    if (OSAlignProcess && TrackState==SCOPE_SLEWING) OSAlignFlag=true;
    if (OSAlignFlag && TrackState==SCOPE_TRACKING)
    {
        OSAlignFlag=false;
        OSAlignProcess=false;
        if(kdedialog("kdialog 'OnStep Align' --title 'OnStep Align' --msgbox 'Align Star reached, apply corections and confirm with Align'")) return true;
    }

return true;
}

bool LX200_OnStep::kdedialog(const char * commande)
{
    return system(commande);
}

/***** FOCUSER INTERFACE ******

NOT USED: 
virtual bool 	SetFocuserSpeed (int speed)
SetFocuserSpeed Set Focuser speed. More...

USED:
virtual IPState 	MoveFocuser (FocusDirection dir, int speed, uint16_t duration)
MoveFocuser the focuser in a particular direction with a specific speed for a finite duration. More...

USED:
virtual IPState 	MoveAbsFocuser (uint32_t targetTicks)
MoveFocuser the focuser to an absolute position. More...

USED:
virtual IPState 	MoveRelFocuser (FocusDirection dir, uint32_t ticks)
MoveFocuser the focuser to an relative position. More...

USED:
virtual bool 	AbortFocuser ()
AbortFocuser all focus motion. More...

*/


IPState LX200_OnStep::MoveFocuser(FocusDirection dir, int speed, uint16_t duration)
{
	//  :FRsnnn#  Set focuser target position relative (in microns)
	//            Returns: Nothing
	double output;
	char read_buffer[32];
	output = duration;
	if (dir == FOCUS_INWARD) output = 0-output; 
	snprintf(read_buffer, sizeof(read_buffer), ":FR%5f#", output);
	
	sendOnStepCommandBlind(read_buffer);
	return IPS_BUSY; // Normal case, should be set to normal by update. 

}

IPState LX200_OnStep::MoveAbsFocuser (uint32_t targetTicks) {
	//  :FSsnnn#  Set focuser target position (in microns)
	//            Returns: Nothing
//TODO: Bounds Checking using FI and FM! 
	char read_buffer[32];
	snprintf(read_buffer, sizeof(read_buffer), ":FS%06d#", targetTicks);
	
	sendOnStepCommandBlind(read_buffer);
	return IPS_BUSY; // Normal case, should be set to normal by update. 
}
IPState LX200_OnStep::MoveRelFocuser (FocusDirection dir, uint32_t ticks) {
	//  :FRsnnn#  Set focuser target position relative (in microns)
	//            Returns: Nothing
	int output;
	char read_buffer[32];
	output = ticks;
	if (dir == FOCUS_INWARD) output = 0-ticks; 
	snprintf(read_buffer, sizeof(read_buffer), ":FR%04d#", output);
	
	sendOnStepCommandBlind(read_buffer);
	return IPS_BUSY; // Normal case, should be set to normal by update. 
}

bool LX200_OnStep::AbortFocuser () {   
	//  :FQ#   Stop the focuser
	//         Returns: Nothing
	char cmd[8];
	strcpy(cmd, ":FQ#");
	return sendOnStepCommandBlind(cmd);
}

void LX200_OnStep::OSUpdateFocuser()
{
	char value[10];
	getCommandString(PortFD, value, ":FG#");
	FocusAbsPosN[0].value =  atoi(value);
	IDSetNumber(&FocusAbsPosNP, nullptr);
	//  :FT#  get status
	//         Returns: M# (for moving) or S# (for stopped)
	getCommandString(PortFD, value, ":FT#");
	if (value[0] == 'S') {
		FocusRelPosNP.s = IPS_OK;
		IDSetNumber(&FocusRelPosNP, nullptr);
		FocusAbsPosNP.s = IPS_OK;
		IDSetNumber(&FocusAbsPosNP, nullptr);
	} else if (value[0] == 'M') {
		FocusRelPosNP.s = IPS_BUSY;
		IDSetNumber(&FocusRelPosNP, nullptr);
		FocusAbsPosNP.s = IPS_BUSY;
		IDSetNumber(&FocusAbsPosNP, nullptr);
	} else { //INVALID REPLY
		FocusRelPosNP.s = IPS_ALERT;
		IDSetNumber(&FocusRelPosNP, nullptr);
		FocusAbsPosNP.s = IPS_ALERT;
		IDSetNumber(&FocusAbsPosNP, nullptr);
	}
	
	//  :FM#  Get max position (in microns)
	//         Returns: n#
	
	getCommandString(PortFD, value, ":FM#");
	FocusAbsPosN[0].max   = atoi(value);
	IUUpdateMinMax(&FocusAbsPosNP);
	IDSetNumber(&FocusAbsPosNP, nullptr);
	//  :FI#  Get full in position (in microns)
	//         Returns: n#
	getCommandString(PortFD, value, ":FI#");
	FocusAbsPosN[0].min =  atoi(value);
	IUUpdateMinMax(&FocusAbsPosNP);
	IDSetNumber(&FocusAbsPosNP, nullptr);
	FI::updateProperties();

	if(OSFocuser2)
	{
		getCommandString(PortFD, value, ":fG#");
		OSFocus2TargNP.np[0].value = atoi(value);
		IDSetNumber(&OSFocus2TargNP, nullptr);
	}
}<|MERGE_RESOLUTION|>--- conflicted
+++ resolved
@@ -976,22 +976,13 @@
         {
             if (!isSimulation() && abortSlew(PortFD) < 0)
             {
-<<<<<<< HEAD
-		    Telescope::AbortSP.s = IPS_ALERT;
-		    IDSetSwitch(&(Telescope::AbortSP), "Abort slew failed.");
-=======
                 Telescope::AbortSP.s = IPS_ALERT;
                 IDSetSwitch(&(Telescope::AbortSP), "Abort slew failed.");
->>>>>>> bc7e2616
                 return false;
             }
             Telescope::AbortSP.s = IPS_OK;
             EqNP.s    = IPS_IDLE;
-<<<<<<< HEAD
-	    IDSetSwitch(&(Telescope::AbortSP), "Slew aborted.");
-=======
             IDSetSwitch(&(Telescope::AbortSP), "Slew aborted.");
->>>>>>> bc7e2616
             IDSetNumber(&EqNP, nullptr);
 
             if (MovementNSSP.s == IPS_BUSY || MovementWESP.s == IPS_BUSY)
