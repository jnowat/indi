--- conflicted
+++ resolved
@@ -406,22 +406,14 @@
     {
         LOGF_ERROR("Pixel format %d is not supported by %s recorder.", pixelFormat, recorder->getName());
     } else {
-<<<<<<< HEAD
-	    LOGF_INFO("Pixel format %d is supported by %s recorder.", pixelFormat, recorder->getName()); 
-=======
 	    LOGF_DEBUG("Pixel format %d is supported by %s recorder.", pixelFormat, recorder->getName()); 
->>>>>>> 53e42ce0
     }
     bool encoderOK = encoder->setPixelFormat(pixelFormat, pixelDepth);
     if (encoderOK == false)
     {
         LOGF_ERROR("Pixel format %d is not supported by %s encoder.", pixelFormat, encoder->getName());
     } else {
-<<<<<<< HEAD
-	LOGF_INFO("Pixel format %d is supported by %s encoder.", pixelFormat, encoder->getName());
-=======
 	LOGF_DEBUG("Pixel format %d is supported by %s encoder.", pixelFormat, encoder->getName());
->>>>>>> 53e42ce0
     }
 
     m_PixelFormat = pixelFormat;
