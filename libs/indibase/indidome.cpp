--- conflicted
+++ resolved
@@ -1303,14 +1303,6 @@
 
     if (OTASideSP.s == IPS_OK)
     {
-<<<<<<< HEAD
-        int OTASideS_Idx = -1;
-
-        if(OTASideS[++OTASideS_Idx].s == ISS_ON) OTASide = -1;
-        else if(OTASideS[++OTASideS_Idx].s == ISS_ON) OTASide = 1;
-        else if(OTASideS[++OTASideS_Idx].s == ISS_ON) OTASide = mountOTASide;
-        else if(OTASideS[++OTASideS_Idx].s == ISS_ON)
-=======
         if(OTASideS[DM_OTA_SIDE_EAST].s == ISS_ON)
             OTASide = -1;
         else if(OTASideS[DM_OTA_SIDE_WEST].s == ISS_ON)
@@ -1318,7 +1310,6 @@
         else if(OTASideS[DM_OTA_SIDE_MOUNT].s == ISS_ON)
             OTASide = mountOTASide;
         else if(OTASideS[DM_OTA_SIDE_HA].s == ISS_ON)
->>>>>>> b95a894d
         {
             // Note if the telescope points West, OTA is at east of the pier, and viceversa.
             if(hourAngle > 0)
@@ -1326,15 +1317,7 @@
             else
                 OTASide = 1;
         }
-<<<<<<< HEAD
-        else
-            ++OTASideS_Idx;
-
-        LOGF_DEBUG("OTA_SIDE selection: %d", OTASideS_Idx);
-=======
-
         LOGF_DEBUG("OTA_SIDE selection: %d", IUFindOnSwitchIndex(&OTASideSP));
->>>>>>> b95a894d
     }
 
     OpticalCenter(MountCenter, OTASide * DomeMeasurementsN[DM_OTA_OFFSET].value, observer.latitude, hourAngle, OptCenter);
